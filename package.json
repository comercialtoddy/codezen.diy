{
  "name": "bolt",
  "description": "An AI Agent",
  "private": true,
  "license": "MIT",
  "sideEffects": false,
  "type": "module",
  "version": "0.0.1",
  "scripts": {
    "deploy": "npm run build && wrangler pages deploy",
    "build": "remix vite:build",
    "dev": "node pre-start.cjs  && remix vite:dev",
    "test": "vitest --run",
    "test:watch": "vitest",
    "lint": "eslint --cache --cache-location ./node_modules/.cache/eslint app",
    "lint:fix": "npm run lint -- --fix && prettier app --write",
    "start:windows": "wrangler pages dev ./build/client",
    "start:unix": "bindings=$(./bindings.sh) && wrangler pages dev ./build/client $bindings",
    "start": "node -e \"const { spawn } = require('child_process'); const isWindows = process.platform === 'win32'; const cmd = isWindows ? 'npm run start:windows' : 'npm run start:unix'; const child = spawn(cmd, { shell: true, stdio: 'inherit' }); child.on('exit', code => process.exit(code));\"",
    "dockerstart": "bindings=$(./bindings.sh) && wrangler pages dev ./build/client $bindings --ip 0.0.0.0 --port 5173 --no-show-interactive-dev-session",
    "dockerrun": "docker run -it -d --name bolt-ai-live -p 5173:5173 --env-file .env.local bolt-ai",
    "dockerbuild:prod": "docker build -t bolt-ai:production -t bolt-ai:latest --target bolt-ai-production .",
    "dockerbuild": "docker build -t bolt-ai:development -t bolt-ai:latest --target bolt-ai-development .",
    "typecheck": "tsc",
    "typegen": "wrangler types",
    "preview": "pnpm run build && pnpm run start",
    "prepare": "husky",
    "electron:dev": "pnpm electron:dev:main",
    "electron:dev:renderer": "cross-env NODE_ENV=development pnpm exec electron electron/dev-server.mjs",
    "electron:dev:main": "cross-env NODE_ENV=development pnpm run electron:build:deps && electron build/electron/main/index.mjs",
    "electron:build:deps": "concurrently \"pnpm electron:build:main\" \"pnpm electron:build:preload\" --kill-others-on-fail",
    "electron:build:main": "vite build --config ./electron/main/vite.config.ts",
    "electron:build:preload": "vite build --config ./electron/preload/vite.config.ts",
    "electron:build:unpack": "pnpm build && pnpm electron:build:deps && electron-builder --dir"
  },
  "engines": {
    "node": ">=18.18.0"
  },
  "dependencies": {
    "@ai-sdk/anthropic": "^0.0.39",
    "@ai-sdk/cohere": "^1.0.3",
    "@ai-sdk/google": "^0.0.52",
    "@ai-sdk/mistral": "^0.0.43",
    "@ai-sdk/openai": "^0.0.66",
    "@codemirror/autocomplete": "^6.18.3",
    "@codemirror/commands": "^6.7.1",
    "@codemirror/lang-cpp": "^6.0.2",
    "@codemirror/lang-css": "^6.3.1",
    "@codemirror/lang-html": "^6.4.9",
    "@codemirror/lang-javascript": "^6.2.2",
    "@codemirror/lang-json": "^6.0.1",
    "@codemirror/lang-markdown": "^6.3.1",
    "@codemirror/lang-python": "^6.1.6",
    "@codemirror/lang-sass": "^6.0.2",
    "@codemirror/lang-vue": "^0.1.3",
    "@codemirror/lang-wast": "^6.0.2",
    "@codemirror/language": "^6.10.6",
    "@codemirror/search": "^6.5.8",
    "@codemirror/state": "^6.4.1",
    "@codemirror/view": "^6.35.0",
    "@iconify-json/ph": "^1.2.1",
    "@iconify-json/svg-spinners": "^1.2.1",
    "@lezer/highlight": "^1.2.1",
    "@nanostores/react": "^0.7.3",
    "@octokit/rest": "^21.0.2",
    "@octokit/types": "^13.6.2",
    "@openrouter/ai-sdk-provider": "^0.0.5",
    "@radix-ui/react-context-menu": "^2.2.2",
    "@radix-ui/react-dialog": "^1.1.2",
    "@radix-ui/react-dropdown-menu": "^2.1.2",
    "@radix-ui/react-separator": "^1.1.0",
    "@radix-ui/react-switch": "^1.1.1",
    "@radix-ui/react-tooltip": "^1.1.4",
    "@remix-run/cloudflare": "^2.15.0",
    "@remix-run/cloudflare-pages": "^2.15.0",
    "@remix-run/node": "^2.15.0",
    "@remix-run/react": "^2.15.0",
    "@uiw/codemirror-theme-vscode": "^4.23.6",
    "@unocss/reset": "^0.61.9",
    "@webcontainer/api": "1.3.0-internal.10",
    "@xterm/addon-fit": "^0.10.0",
    "@xterm/addon-web-links": "^0.11.0",
    "@xterm/xterm": "^5.5.0",
    "ai": "^3.4.33",
    "date-fns": "^3.6.0",
    "diff": "^5.2.0",
    "electron-log": "^5.2.3",
    "electron-store": "^10.0.0",
    "electron-updater": "^6.3.9",
    "file-saver": "^2.0.5",
    "framer-motion": "^11.12.0",
    "ignore": "^6.0.2",
    "isbot": "^4.4.0",
    "isomorphic-git": "^1.27.2",
    "istextorbinary": "^9.5.0",
    "jose": "^5.9.6",
    "js-cookie": "^3.0.5",
    "jszip": "^3.10.1",
    "mime": "^4.0.4",
    "nanostores": "^0.10.3",
    "ollama-ai-provider": "^0.15.2",
    "react": "^18.3.1",
    "react-dom": "^18.3.1",
    "react-hotkeys-hook": "^4.6.1",
    "react-markdown": "^9.0.1",
    "react-resizable-panels": "^2.1.7",
    "react-toastify": "^10.0.6",
    "rehype-raw": "^7.0.0",
    "rehype-sanitize": "^6.0.0",
    "remark-gfm": "^4.0.0",
    "remix-island": "^0.2.0",
    "remix-utils": "^7.7.0",
    "shiki": "^1.24.0",
    "unist-util-visit": "^5.0.0"
  },
  "devDependencies": {
    "@blitz/eslint-plugin": "0.1.0",
    "@cloudflare/workers-types": "^4.20241127.0",
    "@remix-run/dev": "^2.15.0",
    "@remix-run/serve": "^2.15.0",
    "@types/diff": "^5.2.3",
<<<<<<< HEAD
    "@types/electron": "^1.6.10",
=======
    "@types/dom-speech-recognition": "^0.0.4",
>>>>>>> 72690019
    "@types/file-saver": "^2.0.7",
    "@types/js-cookie": "^3.0.6",
    "@types/react": "^18.3.12",
    "@types/react-dom": "^18.3.1",
    "concurrently": "^8.2.2",
    "cross-env": "^7.0.3",
    "electron": "^33.2.0",
    "electron-builder": "^25.1.8",
    "fast-glob": "^3.3.2",
    "husky": "9.1.7",
    "is-ci": "^3.0.1",
    "node-fetch": "^3.3.2",
    "pnpm": "^9.14.4",
    "prettier": "^3.4.1",
    "sass-embedded": "^1.81.0",
    "typescript": "^5.7.2",
    "unified": "^11.0.5",
    "unocss": "^0.61.9",
    "vite": "^5.4.11",
    "vite-plugin-node-polyfills": "^0.22.0",
    "vite-plugin-optimize-css-modules": "^1.1.0",
    "vite-tsconfig-paths": "^4.3.2",
    "vitest": "^2.1.7",
    "wait-on": "^6.0.1",
    "wrangler": "^3.91.0",
    "zod": "^3.23.8"
  },
  "resolutions": {
    "@typescript-eslint/utils": "^8.0.0-alpha.30"
  },
  "packageManager": "pnpm@9.4.0",
  "build": {
    "appId": "com.bolt.app",
    "productName": "Bolt",
    "files": [
      "build/**/*",
      "package.json"
    ],
    "directories": {
      "buildResources": "assets",
      "output": "dist"
    },
    "mac": {
      "target": [
        "dmg"
      ]
    },
    "win": {
      "target": [
        "nsis",
        "zip"
      ]
    },
    "linux": {
      "target": [
        "AppImage",
        "deb"
      ]
    },
    "extraMetadata": {
      "main": "build/electron/main.js"
    }
  }
}<|MERGE_RESOLUTION|>--- conflicted
+++ resolved
@@ -119,11 +119,8 @@
     "@remix-run/dev": "^2.15.0",
     "@remix-run/serve": "^2.15.0",
     "@types/diff": "^5.2.3",
-<<<<<<< HEAD
     "@types/electron": "^1.6.10",
-=======
     "@types/dom-speech-recognition": "^0.0.4",
->>>>>>> 72690019
     "@types/file-saver": "^2.0.7",
     "@types/js-cookie": "^3.0.6",
     "@types/react": "^18.3.12",

--- conflicted
+++ resolved
@@ -83,14 +83,14 @@
   return openRouter.chat(model);
 }
 
-<<<<<<< HEAD
 export function getLMStudioModel(baseURL: string, model: string) {
   const lmstudio = createOpenAI({
     baseUrl: `${baseURL}/v1`,
   });
 
   return lmstudio(model);
-=======
+}
+
 export function getXAIModel(apiKey: string, model: string) {
   const openai = createOpenAI({
     baseURL: 'https://api.x.ai/v1',
@@ -98,7 +98,6 @@
   });
 
   return openai(model);
->>>>>>> 1ba0606e
 }
 
 export function getModel(provider: string, model: string, env: Env) {
@@ -122,13 +121,10 @@
       return getDeepseekModel(apiKey, model);
     case 'Mistral':
       return  getMistralModel(apiKey, model);
-<<<<<<< HEAD
     case 'LMStudio':
       return getLMStudioModel(baseURL, model);
-=======
     case 'xAI':
       return getXAIModel(apiKey, model);
->>>>>>> 1ba0606e
     default:
       return getOllamaModel(baseURL, model);
   }

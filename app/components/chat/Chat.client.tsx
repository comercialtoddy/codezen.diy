--- conflicted
+++ resolved
@@ -26,11 +26,8 @@
 import { logStore } from '~/lib/stores/logs';
 import { streamingState } from '~/lib/stores/streaming';
 import { filesToArtifacts } from '~/utils/fileUtils';
-<<<<<<< HEAD
 import { supabaseConnection } from '~/lib/stores/supabase';
-=======
 import { extractTextFromDocument } from '~/utils/documentUtils';
->>>>>>> c73c4ce7
 
 const toastAnimation = cssTransition({
   enter: 'animated fadeInRight',
